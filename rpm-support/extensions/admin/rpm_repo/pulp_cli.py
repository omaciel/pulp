--- conflicted
+++ resolved
@@ -63,12 +63,8 @@
     ('auth_cert', 'auth_cert'),
     ('https_ca', 'host_ca'),
     ('generate_metadata', 'regenerate_metadata'),
-<<<<<<< HEAD
-    ('skip', 'skip_types'),
-    ('use_createrepo', 'use_createrepo')
-=======
     ('skip', 'skip'),
->>>>>>> 3f0c514b
+    ('use_createrepo', 'use_createrepo'),
 ]
 
 VALID_SKIP_TYPES = ['rpm', 'drpm', 'distribution', 'erratum']
